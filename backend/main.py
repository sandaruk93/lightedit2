--- conflicted
+++ resolved
@@ -1,17 +1,8 @@
-<<<<<<< HEAD
-from fastapi import FastAPI, UploadFile, File, HTTPException
-=======
 from fastapi import FastAPI, UploadFile, File, Form, HTTPException
->>>>>>> 2eda2932
 from fastapi.middleware.cors import CORSMiddleware
 from fastapi.responses import FileResponse
 import os
 import uuid
-<<<<<<< HEAD
-from PIL import Image
-import io
-import shutil
-=======
 import json
 from datetime import datetime
 from typing import Optional
@@ -22,7 +13,6 @@
 from PIL import Image, ImageEnhance, ImageOps
 import numpy as np
 import re
->>>>>>> 2eda2932
 
 app = FastAPI()
 
@@ -35,17 +25,6 @@
     allow_headers=["*"],
 )
 
-<<<<<<< HEAD
-# Create directories if they don't exist
-UPLOAD_DIR = "uploads"
-OUTPUT_DIR = "outputs"
-os.makedirs(UPLOAD_DIR, exist_ok=True)
-os.makedirs(OUTPUT_DIR, exist_ok=True)
-
-@app.get("/")
-async def read_root():
-    return {"message": "Welcome to the LightEdit API"}
-=======
 # Create necessary directories
 UPLOAD_DIR = Path("uploads")
 PRESET_DIR = Path("presets")
@@ -375,70 +354,10 @@
     with open(xmp_path, "w") as f:
         f.write(xml_str)
     return str(xmp_path)
->>>>>>> 2eda2932
 
 @app.post("/generate_preset/")
 async def generate_preset(
     file: UploadFile = File(...),
-<<<<<<< HEAD
-    style_description: str = None
-):
-    try:
-        # Generate unique ID for this request
-        request_id = str(uuid.uuid4())
-        
-        # Save uploaded file
-        file_path = os.path.join(UPLOAD_DIR, f"{request_id}_original.jpg")
-        with open(file_path, "wb") as buffer:
-            content = await file.read()
-            buffer.write(content)
-        
-        # Process image (placeholder for actual processing)
-        output_path = os.path.join(OUTPUT_DIR, f"{request_id}_processed.jpg")
-        xmp_path = os.path.join(OUTPUT_DIR, f"{request_id}.xmp")
-        
-        # For now, just copy the original image as processed
-        shutil.copy(file_path, output_path)
-        
-        # Create a dummy XMP file
-        with open(xmp_path, "w") as f:
-            f.write("<?xml version='1.0' encoding='UTF-8'?>\n")
-            f.write("<x:xmpmeta xmlns:x='adobe:ns:meta/' x:xmptk='Adobe XMP Core 5.6-c140 79.160451, 2017/05/06-01:08:21'>\n")
-            f.write("  <rdf:RDF xmlns:rdf='http://www.w3.org/1999/02/22-rdf-syntax-ns#'>\n")
-            f.write("    <rdf:Description rdf:about=''>\n")
-            f.write(f"      <dc:description>{style_description}</dc:description>\n")
-            f.write("    </rdf:Description>\n")
-            f.write("  </rdf:RDF>\n")
-            f.write("</x:xmpmeta>")
-        
-        return {
-            "preset_id": request_id,
-            "style_description": style_description,
-            "xmp_url": f"/download/xmp/{request_id}",
-            "preview_url": f"/download/preview/{request_id}"
-        }
-        
-    except Exception as e:
-        raise HTTPException(status_code=500, detail=str(e))
-
-@app.get("/download/xmp/{request_id}")
-async def download_xmp(request_id: str):
-    xmp_path = os.path.join(OUTPUT_DIR, f"{request_id}.xmp")
-    if not os.path.exists(xmp_path):
-        raise HTTPException(status_code=404, detail="XMP file not found")
-    return FileResponse(xmp_path, filename=f"preset_{request_id}.xmp")
-
-@app.get("/download/preview/{request_id}")
-async def download_preview(request_id: str):
-    preview_path = os.path.join(OUTPUT_DIR, f"{request_id}_processed.jpg")
-    if not os.path.exists(preview_path):
-        raise HTTPException(status_code=404, detail="Preview image not found")
-    return FileResponse(preview_path)
-
-@app.get("/health")
-async def health_check():
-    return {"status": "healthy"} 
-=======
     style_description: str = Form(...)
 ):
     try:
@@ -507,5 +426,4 @@
     if not file_path.exists():
         raise HTTPException(status_code=404, detail="File not found")
     file_path.unlink()
-    return {"message": "File deleted successfully"} 
->>>>>>> 2eda2932
+    return {"message": "File deleted successfully"}